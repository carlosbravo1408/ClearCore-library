/*
 * Copyright (c) 2020 Teknic, Inc.
 *
 * Permission is hereby granted, free of charge, to any person obtaining a copy
 * of this software and associated documentation files (the "Software"), to deal
 * in the Software without restriction, including without limitation the rights
 * to use, copy, modify, merge, publish, distribute, sublicense, and/or sell
 * copies of the Software, and to permit persons to whom the Software is
 * furnished to do so, subject to the following conditions:
 *
 * The above copyright notice and this permission notice shall be included in
 * all copies or substantial portions of the Software.
 *
 * THE SOFTWARE IS PROVIDED "AS IS", WITHOUT WARRANTY OF ANY KIND, EXPRESS OR
 * IMPLIED, INCLUDING BUT NOT LIMITED TO THE WARRANTIES OF MERCHANTABILITY,
 * FITNESS FOR A PARTICULAR PURPOSE AND NONINFRINGEMENT. IN NO EVENT SHALL THE
 * AUTHORS OR COPYRIGHT HOLDERS BE LIABLE FOR ANY CLAIM, DAMAGES OR OTHER
 * LIABILITY, WHETHER IN AN ACTION OF CONTRACT, TORT OR OTHERWISE, ARISING FROM,
 * OUT OF OR IN CONNECTION WITH THE SOFTWARE OR THE USE OR OTHER DEALINGS IN THE
 * SOFTWARE.
 */

/**
    Implementation of ClearCore ClearPath motor connector
**/

#include "MotorDriver.h"
#include <stdio.h>
#include <stdlib.h>
#include <sam.h>
#include "atomic_utils.h"
<<<<<<< HEAD
#include "AdcManager.h"
=======
#include "CcioBoardManager.h"
#include "Connector.h"
>>>>>>> b860b5ff
#include "InputManager.h"
#include "MotorManager.h"
#include "StatusManager.h"
#include "SysManager.h"
#include "SysTiming.h"
#include "SysUtils.h"

#define HLFB_CARRIER_LOSS_ERROR_LIMIT (0)
#define HLFB_CARRIER_LOSS_STATE_CHANGE_MS (4)
#define HLFB_CARRIER_LOSS_STATE_CHANGE_SAMPLES (MS_TO_SAMPLES * HLFB_CARRIER_LOSS_STATE_CHANGE_MS)

// TODO - name police, this is the amount of time we allow a move to execute
// without expecting an HLFB reading to be back yet
#define HARD_STOP_MOVE_MS (25)
#define HARD_STOP_MOVE_SAMPLES (MS_TO_SAMPLES * HARD_STOP_MOVE_MS)

namespace ClearCore {

extern MotorManager &MotorMgr;
extern SysManager SysMgr;
extern SysTiming &TimingMgr;
extern CcioBoardManager &CcioMgr;
extern ShiftRegister ShiftReg;
extern AdcManager &AdcMgr;
extern volatile uint32_t tickCnt;

static Tcc *const tcc_modules[TCC_INST_NUM] = TCC_INSTS;

// Needed to calculate the correct index into the CCBUF register
// for a given TCC when constructing motor connectors.
uint8_t TccCcNum(uint8_t tccNum) {
    uint8_t tccCcNum;
    switch (tccNum) {
        case 0:
            tccCcNum = TCC0_CC_NUM;
            break;
        case 1:
            tccCcNum = TCC1_CC_NUM;
            break;
        case 2:
            tccCcNum = TCC2_CC_NUM;
            break;
        case 3:
            tccCcNum = TCC3_CC_NUM;
            break;
        case 4:
            tccCcNum = TCC4_CC_NUM;
            break;
        default:
            tccCcNum = 0;
            break;
    }
    return tccCcNum;
}

/*
    Construct and wire in our IO pins
*/
MotorDriver::MotorDriver(ShiftRegister::Masks enableMask,
                         const PeripheralRoute *aInfo,
                         const PeripheralRoute *bInfo,
                         const PeripheralRoute *hlfbInfo,
                         uint16_t hlfbTc,
                         uint16_t hlfbEvt)
    : DigitalIn(ShiftRegister::Masks::SR_NO_FEEDBACK_MASK, hlfbInfo),
      m_enableMask(enableMask),
      m_aInfo(aInfo),
      m_bInfo(bInfo),
      m_hlfbInfo(hlfbInfo),
      m_aDataMask(1UL << aInfo->gpioPin),
      m_bDataMask(1UL << bInfo->gpioPin),
      m_enableConnector(CLEARCORE_PIN_INVALID),
      m_inputAConnector(CLEARCORE_PIN_INVALID),
      m_inputBConnector(CLEARCORE_PIN_INVALID),
      m_positionCaptureInput(CLEARCORE_PIN_INVALID),
      m_positionCaptureActiveHigh(true),
      m_positionCaptureInputState(false),
      m_positionCaptured(0),
      m_hlfbTcNum(hlfbTc),
      m_hlfbEvt(hlfbEvt),
      m_hlfbMode(HLFB_MODE_STATIC),
      m_hlfbWidth{0, 0},
      m_hlfbPeriod{0, 0},
      m_hlfbNoPwmSampleCount(2),
      m_hlfbCarrierFrequency(HLFB_CARRIER_45_HZ),
      m_hlfbCarrierLossStateChange_ms(HLFB_CARRIER_LOSS_STATE_CHANGE_MS_45_HZ),
      m_hlfbLastCarrierDetectTime(UINT32_MAX),
      m_hlfbDuty(HLFB_DUTY_UNKNOWN),
      m_hlfbState(HLFB_UNKNOWN),
      m_lastHlfbInputValue(false),
      m_hlfbPwmReadingPending(false),
      m_hlfbStateChangeCounter(MS_TO_SAMPLES * HLFB_CARRIER_LOSS_STATE_CHANGE_MS_45_HZ),
      m_screwMode(SCREW_MODE_CLUTCH),
      m_screwMovePwmA(127),
      m_screwMovePwmATarget(.5),
      m_dutyPerSample(1),
      m_screwClutchThreshold(SCREW_CLUTCH_THRESHOLD),
      m_screwTorqueThreshold(-1),
      m_systemTrqRatio(-1),
      m_systemTrqOffset(-1),
      m_screwCalMode(false),
      m_screwDone(false),
      m_hallSensorOffset(-1),
      m_polarityInversions(0),
      m_enableRequestedState(false),
      m_enableTriggerActive(false),
      m_enableTriggerPulseStartMs(0),
      m_enableTriggerPulseCount(0),
      m_enableTriggerPulseLenMs(25),
      m_aDutyCnt(0),
      m_bDutyCnt(0),
      m_inFault(false),
      m_statusRegMotor(0),
      m_statusRegMotorRisen(0),
      m_statusRegMotorFallen(0),
      m_statusRegMotorLast(0),
      m_alertRegMotor(0),
      m_initialized(false),
      m_isEnabling(false),
      m_isEnabled(false),
      m_hlfbCarrierLost(false),
      m_enableCounter(0),
      m_brakeOutputPin(CLEARCORE_PIN_INVALID),
      m_limitSwitchNeg(CLEARCORE_PIN_INVALID),
      m_limitSwitchPos(CLEARCORE_PIN_INVALID),
      m_eStopConnector(CLEARCORE_PIN_INVALID),
      m_motionCancellingEStop(false),
      m_shiftRegEnableReq(false),
      m_clearFaultState(CLEAR_FAULT_IDLE),
      m_clearFaultHlfbTimer(0) {

    m_interruptAvail = true;

    Tcc *theTcc = (tcc_modules[m_aInfo->tccNum]);
    uint8_t ccIndex = m_aInfo->tccPadNum % TccCcNum(m_aInfo->tccNum);
    m_aTccBuffer = &theTcc->CCBUF[ccIndex].reg;
    m_aTccSyncMask = TCC_SYNCBUSY_CC(1UL << ccIndex);
    m_aTccSyncReg = &theTcc->SYNCBUSY.reg;

    theTcc = (tcc_modules[m_bInfo->tccNum]);
    ccIndex = m_bInfo->tccPadNum % TccCcNum(m_bInfo->tccNum);
    m_bTccBuffer = &theTcc->CCBUF[ccIndex].reg;
    m_bTccSyncMask = TCC_SYNCBUSY_CC(1UL << ccIndex);
    m_bTccSyncReg = &theTcc->SYNCBUSY.reg;
}

<<<<<<< HEAD
bool MotorDriver::ScrewDoneCheck() {
    switch (m_screwMode) {
        case SCREW_MODE_IMON:
            // If we are in cal mode
            if (m_screwCalMode) {
                float trqReading = GetInGReading();
                if (trqReading >= m_screwTorqueFilterMs) {
                    // Check the raw reading against the cal value
                    return true;
                }
            }
            else if (m_systemTrqRatio != -1){
                // As long as a torque threshold and system cal has been set
                // Calculate the torque and compare it to the threshold
                if (GetTorqueVal() >= m_screwTorqueThreshold) {
                    return true;
                }
            }
            return false;
            break;
        case SCREW_MODE_CLUTCH:
        default:
            return IsClutchActive();
            break;
    }
}

float MotorDriver::GetTorqueVal() {
    return m_systemTrqRatio * (GetInGReading() - m_hallSensorOffset);
}

void MotorDriver::ScrewCalStart(float thePct) {
    float adcMax = AdcMgr.ADC_CHANNEL_MAX_FLOAT[AdcManager::ADC_SDRVR2_IMON];

    m_screwTorqueThreshold = (thePct * (adcMax - m_hallSensorOffset)) 
                                + m_hallSensorOffset;
    m_screwCalMode = true;
    ScrewStart(253);
}


void MotorDriver::ScrewCalDone(float theTorque) {
    // Enter the current threshold and the entered torque
    ScrewCalEnter(m_screwTorqueThreshold, theTorque);
}

void MotorDriver::ScrewCalEnter(float theVoltage, float theTorque) {
    if (m_screwCalData[1][1] == -1) {
        // No data, enter into the first dataset
        m_screwCalData[1][1] = theVoltage;
        m_screwCalData[1][2] = theTorque;
        // Calculate the slope based on this point and the zero
        m_systemTrqRatio = theTorque / (theVoltage - m_hallSensorOffset);
        m_systemTrqOffset = 0;
    }
    else {
        m_screwCalData[2][1] = theVoltage;
        m_screwCalData[2][2] = theTorque;
        if (m_screwCalData[2][2] > m_screwCalData[1][2]) {
            // Trq2 > Trq1
            // m = (y2-y1)/(x2-x1)
            m_systemTrqRatio = (m_screwCalData[2][2] - m_screwCalData[1][2]) 
                                    / (m_screwCalData[2][1] - m_screwCalData[1][1]);
            // b = mx + y
            m_systemTrqOffset = (m_systemTrqRatio * m_screwCalData[1][1]) 
                                    + m_screwCalData[1][2];
        }
        else {
            // Trq1 > Trq2
            // m = (y1-y2)/(x1-x2)
            m_systemTrqRatio = (m_screwCalData[1][2] - m_screwCalData[2][2])
                                    / (m_screwCalData[1][1] - m_screwCalData[2][1]);
            // b = mx + y
            m_systemTrqOffset = (m_systemTrqRatio * m_screwCalData[1][1])
                                    + m_screwCalData[1][2];
        }
    }
    m_screwCalMode = false;
}

/*
    Update the Screwdriver move
*/
 void MotorDriver::RefreshScrewdriver() {
    // Check if the screw process is complete
    m_screwDone = ScrewDoneCheck();

    

    // If the trigger is not held
    if (!TriggerState()) {
        // Override the target to temporarily stop the screwdriver
        MotorInADuty(DUTY_50_PCT);
        MotorInBDuty(DUTY_50_PCT);
        m_screwMovePwmA = DUTY_50_PCT;
    }
    else if (m_screwDone) {
        // Stop the screwdriver and cancel the current move
        ScrewStop();
    }
    else {
        if (m_screwMovePwmA < m_screwMovePwmATarget) {
            m_screwMovePwmA += m_dutyPerSample;
            if (m_screwMovePwmA > m_screwMovePwmATarget) {
                m_screwMovePwmA = m_screwMovePwmATarget;
            }
        }
        else if (m_screwMovePwmA > m_screwMovePwmATarget) {
            m_screwMovePwmA -= m_dutyPerSample;
            if (m_screwMovePwmA < m_screwMovePwmATarget) {
                m_screwMovePwmA = m_screwMovePwmATarget;
            }
        }
        // Update the PWMs
        MotorInADuty(static_cast<uint8_t>(m_screwMovePwmA));
        MotorInBDuty(UINT8_MAX - static_cast<uint8_t>(m_screwMovePwmA));
    }   
}
=======
>>>>>>> b860b5ff

/*
    Update the HLFB state
*/
void MotorDriver::Refresh() {
    if (!m_initialized) {
        return;
    }

    if (m_mode == Connector::SCREWDRIVER && m_isEnabled) {
        RefreshScrewdriver();
    }

    if (!m_isEnabled) {
        // Update the screwdriver hall offset if appropriate
        m_hallSensorOffset = GetInGReading();
    }

    // Process the HLFB input as static levels/filtering
    DigitalIn::Refresh();

    // Pointer to our TC
    static Tc *const tc_modules[TC_INST_NUM] = TC_INSTS;
    TcCount16 *tcCount = &tc_modules[m_hlfbTcNum]->COUNT16;
    uint8_t intFlagReg = tcCount->INTFLAG.reg;

    bool invert = (m_mode == CPM_MODE_STEP_AND_DIR) &&
                  m_polarityInversions.bit.hlfbInverted;

    // Process the HLFB information
    switch (m_hlfbMode) {
        case HLFB_MODE_HAS_PWM:
        case HLFB_MODE_HAS_BIPOLAR_PWM:
            // Check for overflow or error conditions
            if ((intFlagReg & (TC_INTFLAG_OVF | TC_INTFLAG_ERR)) ||
                (Milliseconds() - m_hlfbLastCarrierDetectTime
                    >= HLFB_CARRIER_LOSS_STATE_CHANGE_MS)) {
                tcCount->INTFLAG.reg = TC_INTFLAG_OVF | TC_INTFLAG_MC0 |
                                       TC_INTFLAG_ERR | TC_INTFLAG_MC1;
                // Saturating increment
                m_hlfbNoPwmSampleCount = __QADD16(m_hlfbNoPwmSampleCount, 1U);
                m_hlfbCarrierLost =
                    m_hlfbNoPwmSampleCount > HLFB_CARRIER_LOSS_ERROR_LIMIT;
            }
            // Did we capture a period?
            if (intFlagReg & TC_INTFLAG_MC0) {
                m_hlfbLastCarrierDetectTime = Milliseconds();

                if (m_hlfbNoPwmSampleCount) {
                    // When coming out of overflow/error conditions do not use
                    // the next measurement because the pulse may be clipped
                    tcCount->INTFLAG.reg = TC_INTFLAG_MC0 | TC_INTFLAG_MC1;
                    m_hlfbPwmReadingPending = false;
                    m_hlfbNoPwmSampleCount = 0;
                }
                else if (intFlagReg & TC_INTFLAG_MC1) {
                    // Save history and use only the (n-1)st item to return as the
                    // last PWM captured might be clipped in a move done case.
                    m_hlfbWidth[0] = m_hlfbWidth[CPM_HLFB_CAP_HISTORY - 1];
                    m_hlfbPeriod[0] = m_hlfbPeriod[CPM_HLFB_CAP_HISTORY - 1];
                    m_hlfbWidth[CPM_HLFB_CAP_HISTORY - 1] = tcCount->CC[1].reg;
                    m_hlfbPeriod[CPM_HLFB_CAP_HISTORY - 1] = tcCount->CC[0].reg;

                    // Both period and pulse width have been captured
                    // If this is the first valid pulse, wait until a second
                    // pulse is seen before announcing that a measurement is
                    // present. This ensures that the pulse isn't being clipped
                    // by having the signal go away.
                    if (m_hlfbPwmReadingPending) {
                        m_hlfbCarrierLost = false;
                        float dutyCycle = static_cast<float>(m_hlfbWidth[0]) /
                                          static_cast<float>(m_hlfbPeriod[0]);
                        // Convert to floating and inflate 5-95% to 0-100%
                        m_hlfbDuty = (dutyCycle - 0.05) * (10000. / 90.);

                        if (invert) {
                            m_hlfbDuty = 100 - m_hlfbDuty;
                        }

                        // Convert unipolar to bipolar?
                        if (m_hlfbMode == HLFB_MODE_HAS_BIPOLAR_PWM) {
                            m_hlfbDuty = 2.0 * (m_hlfbDuty - 50.);
                        }
                        m_hlfbState = HLFB_HAS_MEASUREMENT;
                    }
                    m_hlfbPwmReadingPending = true;
                }
            }

            if (!m_hlfbCarrierLost) {
                m_hlfbStateChangeCounter = (MS_TO_SAMPLES * m_hlfbCarrierLossStateChange_ms);
                break;
            }
            else {
                // check for an HLFB state change
                bool readHlfbState = (DigitalIn::m_stateFiltered ^ invert);
                if (readHlfbState != m_lastHlfbInputValue) {
                    m_hlfbStateChangeCounter = (MS_TO_SAMPLES * m_hlfbCarrierLossStateChange_ms);
                    m_lastHlfbInputValue = readHlfbState;
                    break;
                }
                else if (m_hlfbStateChangeCounter && m_hlfbStateChangeCounter--) {
                    break;
                }
            }

        // Fall through to process as a static signal if the carrier is lost
        case HLFB_MODE_STATIC:
        default:
            m_hlfbDuty = HLFB_DUTY_UNKNOWN;
            m_hlfbState = (DigitalIn::m_stateFiltered ^ invert) ?
                          HLFB_ASSERTED : HLFB_DEASSERTED;
            break;
    }
    if (m_limitSwitchPos != CLEARCORE_PIN_INVALID) {
        // Update the positive limit state with the value on the connector.
        Connector *input = SysMgr.ConnectorByIndex(m_limitSwitchPos);
        if (input->Type() == CCIO_DIGITAL_IN_OUT_TYPE) {
            PosLimitActive(!input->State());
        }
        else {
            DigitalIn *inputB = static_cast<DigitalIn *>(input);
            PosLimitActive(!inputB->DigitalIn::State());
        }
    }
    if (m_limitSwitchNeg != CLEARCORE_PIN_INVALID) {
        // Update the negative limit state with the value on the connector.
        Connector *input = SysMgr.ConnectorByIndex(m_limitSwitchNeg);
        if (input->Type() == CCIO_DIGITAL_IN_OUT_TYPE) {
            NegLimitActive(!input->State());
        }
        else {
            DigitalIn *inputB = static_cast<DigitalIn *>(input);
            NegLimitActive(!inputB->DigitalIn::State());
        }
    }


<<<<<<< HEAD
    // Process the Screw information
    switch (m_screwMode) {
        case SCREW_MODE_IMON:
        case SCREW_MODE_CLUTCH:
        default:
            break;
    }

    // Update the Motor Status Register
=======
    // Update the Motor Status and Alert Registers
>>>>>>> b860b5ff
    StatusRegMotor statusRegPending = m_statusRegMotor;
    AlertRegMotor alertRegPending = m_alertRegMotor;

    // Check E-stop
    bool eStopInput = CheckEStopSensor();
    if (m_moveState == MS_IDLE) {
        m_motionCancellingEStop = false;
    }
    else if (eStopInput && !m_motionCancellingEStop) {
            MoveStopDecel();
            m_motionCancellingEStop = true;
        alertRegPending.bit.MotionCanceledSensorEStop = 1;
    }
    statusRegPending.bit.InEStopSensor = (eStopInput || m_motionCancellingEStop);

    // Check limits
    if (!m_lastMoveWasPositional && m_statusRegMotor.bit.StepsActive) {
        if (m_direction && m_limitInfo.InNegHWLimit) {
            alertRegPending.bit.MotionCanceledNegativeLimit = 1;
        }
        else if (!m_direction && m_limitInfo.InPosHWLimit) {
            alertRegPending.bit.MotionCanceledPositiveLimit = 1;
        }
    }

    statusRegPending.bit.InPositiveLimit = m_limitInfo.InPosHWLimit;
    statusRegPending.bit.InNegativeLimit = m_limitInfo.InNegHWLimit;

    statusRegPending.bit.Triggering = m_enableTriggerActive;
    statusRegPending.bit.MoveDirection = StepGenerator::m_direction;
    statusRegPending.bit.StepsActive =
        (StepGenerator::m_moveState != StepGenerator::MoveStates::MS_IDLE &&
            StepGenerator::m_moveState != StepGenerator::MoveStates::MS_END);
    statusRegPending.bit.AtTargetPosition = m_isEnabled && 
        m_lastMoveWasPositional && !statusRegPending.bit.StepsActive &&
        m_hlfbState == HLFB_ASSERTED;
    statusRegPending.bit.AtTargetVelocity = m_isEnabled &&
        (StepGenerator::m_moveState == StepGenerator::MoveStates::MS_CRUISE ||
        (!statusRegPending.bit.StepsActive && !m_lastMoveWasPositional)) &&
        m_hlfbState != HLFB_DEASSERTED;
    statusRegPending.bit.PositionalMove = m_lastMoveWasPositional;

    statusRegPending.bit.HlfbState = m_hlfbState;

    if (m_isEnabling) {
        if (m_enableCounter > 0) {
            m_enableCounter--;
        }
        else {
            m_isEnabled = true;
            m_isEnabling = false;
        }
    }
    statusRegPending.bit.Enabled = m_isEnabled;

    if (!(m_isEnabled || m_isEnabling)) {
        statusRegPending.bit.ReadyState = MotorReadyStates::MOTOR_DISABLED;
        if (statusRegPending.bit.StepsActive) {
            alertRegPending.bit.MotionCanceledMotorDisabled = 1;
        }
    }
    else if (m_isEnabling) {
        statusRegPending.bit.ReadyState = MotorReadyStates::MOTOR_ENABLING;
    }
    else {
        if (m_hlfbMode != HLFB_MODE_STATIC &&
            m_hlfbState == HlfbStates::HLFB_DEASSERTED) {
            statusRegPending.bit.ReadyState = MotorReadyStates::MOTOR_FAULTED;
            statusRegPending.bit.MotorInFault = 1;
            alertRegPending.bit.MotorFaulted = 1;
                MoveStopAbrupt();

        }
        else if ((m_hlfbMode == HLFB_MODE_STATIC &&
                  m_hlfbState == MotorDriver::HlfbStates::HLFB_DEASSERTED) ||
                 statusRegPending.bit.StepsActive) {
            statusRegPending.bit.ReadyState = MotorReadyStates::MOTOR_MOVING;
        }
        else {
            statusRegPending.bit.ReadyState = MotorReadyStates::MOTOR_READY;
            statusRegPending.bit.MotorInFault = 0;
        }
    }

    if (statusRegPending.bit.StepsActive) {
        if (alertRegPending.bit.MotorFaulted) {
            alertRegPending.bit.MotionCanceledInAlert = 1;
        }
    }

    statusRegPending.bit.AlertsPresent = (bool)alertRegPending.reg;
    m_statusRegMotor = statusRegPending;
    m_alertRegMotor = alertRegPending;

    atomic_or_fetch(&m_statusRegMotorRisen.reg,
                    ~m_statusRegMotorLast.reg & statusRegPending.reg);
    atomic_or_fetch(&m_statusRegMotorFallen.reg,
                    m_statusRegMotorLast.reg & ~statusRegPending.reg);

    m_statusRegMotorLast.reg = m_statusRegMotor.reg;

    // Calculate the next S&D output step count
    if (Connector::m_mode == Connector::CPM_MODE_STEP_AND_DIR) {
        // Calculate the number of steps to send in the next sample time
        StepGenerator::StepsCalculated();
        // Check the status of the limits
		StepGenerator::m_limitInfo.InLimit = StepGenerator::CheckTravelLimits();

        m_bDutyCnt = StepGenerator::m_stepsPrevious;
        // Queue up the steps by writing the B duty value
        UpdateBDuty();
    }
}

bool MotorDriver::ValidateMove(bool negDirection) {
    bool valid = true;
    if (m_alertRegMotor.reg) {
        m_alertRegMotor.bit.MotionCanceledInAlert = 1;
        valid = false;
    }
    if (!EnableRequest()) {
        m_alertRegMotor.bit.MotionCanceledMotorDisabled = 1;
        valid = false;
    }
    if (CheckEStopSensor()) {
        m_alertRegMotor.bit.MotionCanceledSensorEStop = 1;
        valid = false;
    }
    // Check +/- limits, hard limits exceeded here...
    if (negDirection && m_limitInfo.InNegHWLimit) {
        m_alertRegMotor.bit.MotionCanceledNegativeLimit = 1;
        valid = false;
    }
    else if (!negDirection && m_limitInfo.InPosHWLimit) {
        m_alertRegMotor.bit.MotionCanceledPositiveLimit = 1;
        valid = false;
    }
    return valid;
}

bool MotorDriver::Move(int32_t dist, MoveTarget moveTarget) {
    bool negDir;

    if (moveTarget == MOVE_TARGET_ABSOLUTE) {
        negDir = dist - m_posnAbsolute < 0;
    }
    else {
        negDir = dist < 0;
    }

    if (!ValidateMove(negDir)) {
        if (m_statusRegMotor.bit.StepsActive ) {
            MoveStopDecel();
        }
		//Clear Alerts after an alert is caught to continue running
		ClearAlerts();
        return false;
    }

    m_lastMoveWasPositional = true;
    return StepGenerator::Move(dist, moveTarget);
}

bool MotorDriver::MoveVelocity(int32_t velocity) {
    // Calculate a dummy target position for soft limit checking

    if (!ValidateMove(velocity < 0)) {
        if (m_statusRegMotor.bit.StepsActive ) {
            MoveStopDecel();
        }
        return false;
    }
    m_lastMoveWasPositional = false;
    return StepGenerator::MoveVelocity(velocity);
}

<<<<<<< HEAD
bool MotorDriver::ScrewStart(uint8_t duty,
                             bool direction) {
    // Check for out of bounds
    if (duty > UINT8_MAX) return false;

    // Make sure we are enabled and that a screw move is marked as requested
    if (!m_enableRequestedState) {
        EnableRequest(true);
    }

    // Based on the direction of the move, determine the PWM rates
    if (direction) {
        m_screwMovePwmATarget = duty;
    }
    else {
        m_screwMovePwmATarget = UINT8_MAX - duty;
    }
    return true;
}

bool MotorDriver::ScrewStart(uint8_t duty) {
    return ScrewStart(duty, true);
}

void MotorDriver::ScrewStop() {
    EnableRequest(false);
    MotorInADuty(DUTY_50_PCT);
    MotorInBDuty(DUTY_50_PCT);
    m_screwMovePwmATarget = DUTY_50_PCT;
    m_screwMovePwmA = DUTY_50_PCT;
=======
void MotorDriver::AddToPosition(int32_t posnAdjust) {
    __disable_irq();
    // add the value to the current position (commanded and actual?)
    m_posnAbsolute += posnAdjust;
    __enable_irq();
>>>>>>> b860b5ff
}

MotorDriver::StatusRegMotor MotorDriver::StatusRegRisen() {
    return StatusRegMotor(atomic_exchange_n(&m_statusRegMotorRisen.reg, 0));
}

MotorDriver::StatusRegMotor MotorDriver::StatusRegFallen() {
    return StatusRegMotor(atomic_exchange_n(&m_statusRegMotorFallen.reg, 0));
}

bool MotorDriver::MotorInAState() {
    bool retVal = !(PORT->Group[m_aInfo->gpioPort].OUT.reg & m_aDataMask);
    if (Connector::m_mode == Connector::CPM_MODE_STEP_AND_DIR &&
            m_polarityInversions.bit.directionInverted) {
        retVal = !retVal;
    }

    return retVal;
}

bool MotorDriver::MotorInBState() {
    return !(PORT->Group[m_bInfo->gpioPort].OUT.reg & m_bDataMask);
}

bool MotorDriver::MotorInAState(bool value) {
	if (Connector::m_mode == Connector::CPM_MODE_STEP_AND_DIR ||
	Connector::m_mode == Connector::CPM_MODE_A_PWM_B_PWM) {
		return false;
	}

	DATA_OUTPUT_STATE(m_aInfo->gpioPort, m_aDataMask, !value);
	return true;
}

bool MotorDriver::MotorInBState(bool value) {
	if (Connector::m_mode != Connector::CPM_MODE_A_DIRECT_B_DIRECT) {
		return false;
	}

	DATA_OUTPUT_STATE(m_bInfo->gpioPort, m_bDataMask, !value);
	return true;
}

bool MotorDriver::MotorInADuty(uint8_t duty) {
    if (Connector::m_mode == Connector::CPM_MODE_A_PWM_B_PWM || 
            Connector::m_mode == Connector::SCREWDRIVER) {
        m_aDutyCnt = (static_cast<uint32_t>(duty) * m_stepsPerSampleMax +
                      (UINT8_MAX / 2)) / UINT8_MAX;
        UpdateADuty();
        return true;
    }
    return false;
}

bool MotorDriver::MotorInBDuty(uint8_t duty) {
    if (Connector::m_mode == Connector::CPM_MODE_A_DIRECT_B_PWM ||
            Connector::m_mode == Connector::CPM_MODE_A_PWM_B_PWM || 
            Connector::m_mode == Connector::SCREWDRIVER) {
        m_bDutyCnt = (static_cast<uint32_t>(duty) * m_stepsPerSampleMax +
                      (UINT8_MAX / 2)) / UINT8_MAX;
        UpdateBDuty();
        return true;
    }
    return false;
}

void MotorDriver::EnableTriggerPulse(uint16_t pulseCount, uint32_t time_ms,
                                     bool blockUntilDone) {
    // If not enabled, just return without doing anything.
    if (!EnableRequest() || m_inFault) {
        return;
    }

    __disable_irq();
    if (m_enableTriggerActive) {
        m_enableTriggerPulseCount += (pulseCount * 2);
    }
    else if (pulseCount) {
        m_enableTriggerPulseStartMs = TimingMgr.Milliseconds();
        m_enableTriggerPulseCount = (pulseCount * 2);
        m_enableTriggerActive = true;
        ToggleEnable();
    }
    m_enableTriggerPulseLenMs = time_ms;
    __enable_irq();

    if (blockUntilDone) {
        while (EnableTriggerPulseActive()) {
            continue;
        }
    }
}

void MotorDriver::EnableRequest(bool value) {
    bool wasDisabled = !(m_isEnabled || m_isEnabling);
    bool wasPulsing = m_enableTriggerActive;

    if (value != m_enableRequestedState || m_inFault) {
        m_enableTriggerActive = false;
        m_enableTriggerPulseCount = 0;
    }

    m_enableRequestedState = value;
    // Make sure to disable if we're in a fault state.
    // Otherwise, faithfully handle the request.
    value = !m_inFault && value;

    __disable_irq();

    if (wasDisabled && value) {
        // If we're enabling, set the enable delay.
        m_enableCounter = CPM_ENABLE_DELAY;
        // Set the enabling state based on the enable request.
        m_isEnabling = true;
    }
    else if (!value) {
        m_isEnabled = false;
    }
    __enable_irq();

    // Invert the logic if necessary.
    if (m_mode == Connector::CPM_MODE_STEP_AND_DIR) {
        if (!value && m_statusRegMotor.bit.StepsActive) {
            m_alertRegMotor.bit.MotionCanceledMotorDisabled = 1;
                MoveStopAbrupt();
        }
        if (m_polarityInversions.bit.enableInverted) {
            value = !value;
        }
    }

    if (value != m_shiftRegEnableReq || (wasPulsing && !m_enableTriggerActive)) {
        // Update the shift register.
        ShiftReg.ShifterState(value, m_enableMask);
    }
     m_shiftRegEnableReq = value;
}

void MotorDriver::ToggleEnable() {
    // Update the shift register.
    ShiftReg.ShifterStateToggle(m_enableMask);
}

bool MotorDriver::PolarityInvertSDEnable(bool invert) {
    if (m_mode == Connector::CPM_MODE_STEP_AND_DIR) {
        m_polarityInversions.bit.enableInverted = invert ? 1 : 0;
        EnableRequest(m_enableRequestedState);
        return true;
    }
    else {
        return false;
    }
}

bool MotorDriver::PolarityInvertSDDirection(bool invert) {
    if (m_mode == Connector::CPM_MODE_STEP_AND_DIR) {
        m_polarityInversions.bit.directionInverted = invert ? 1 : 0;
        return true;
    }
    else {
        return false;
    }
}

bool MotorDriver::PolarityInvertSDHlfb(bool invert) {
    if (m_mode == Connector::CPM_MODE_STEP_AND_DIR) {
        m_polarityInversions.bit.hlfbInverted = invert ? 1 : 0;
        // Force the HLFB filtering to re-evaluate by setting TicksLeft
        m_filterTicksLeft = 1;
        return true;
    }
    else {
        return false;
    }
}

bool MotorDriver::LimitSwitchPos(ClearCorePins pin) {
    bool retVal = SetConnector(pin, m_limitSwitchPos);
    if (m_limitSwitchPos == CLEARCORE_PIN_INVALID) {
        PosLimitActive(false);
    }
    return retVal;
}

bool MotorDriver::LimitSwitchNeg(ClearCorePins pin) {
    bool retVal = SetConnector(pin, m_limitSwitchNeg);
    if (m_limitSwitchNeg == CLEARCORE_PIN_INVALID) {
        NegLimitActive(false);
    }
    return retVal;
}

bool MotorDriver::EStopConnector(ClearCorePins pin) {
    return SetConnector(pin, m_eStopConnector);
}

void MotorDriver::Initialize(ClearCorePins clearCorePin) {
    // Initialize the output values
    DATA_OUTPUT_STATE(m_aInfo->gpioPort, m_aDataMask, true);
    DATA_OUTPUT_STATE(m_bInfo->gpioPort, m_bDataMask, true);
    EnableRequest(false);

    // Initialize the HLFB
    DigitalIn::Initialize(clearCorePin);

    // Disable mux
    PIN_CONFIGURATION(m_aInfo->gpioPort, m_aInfo->gpioPin,  0);
    PIN_CONFIGURATION(m_bInfo->gpioPort, m_bInfo->gpioPin,  0);

    // Setup a and b as output
    DATA_DIRECTION_OUTPUT(m_aInfo->gpioPort, m_aDataMask);
    DATA_DIRECTION_OUTPUT(m_bInfo->gpioPort, m_bDataMask);

    // Configure the MotorInAState MUX for TCC, but don't enable it unless we go
    // into that mode
    PMUX_SELECTION(m_aInfo->gpioPort, m_aInfo->gpioPin, PER_TIMER_ALT);

    // Configure the MotorInBState MUX for TCC, but don't enable it unless we go
    // into that mode
    PMUX_SELECTION(m_bInfo->gpioPort, m_bInfo->gpioPin, PER_TIMER_ALT);

    Mode(CPM_MODE_A_DIRECT_B_DIRECT);

    // Connect PAD to External Interrupt device
    PMUX_SELECTION(m_inputPort, m_inputDataBit, PER_EXTINT);
    PMUX_ENABLE(m_inputPort, m_inputDataBit);

    // Pointer to our TC
    static Tc *const tc_modules[TC_INST_NUM] = TC_INSTS;
    TcCount16 *tcCount = &tc_modules[m_hlfbTcNum]->COUNT16;
    // Turn off TC to allow setup
    tcCount->CTRLA.bit.ENABLE = 0;
    // Sync clocks
    SYNCBUSY_WAIT(tcCount, TC_SYNCBUSY_ENABLE);

    tcCount->CTRLA.bit.SWRST = 1;
    SYNCBUSY_WAIT(tcCount, TC_SYNCBUSY_SWRST);

    tcCount->CTRLA.bit.PRESCSYNC = TC_CTRLA_PRESCSYNC_GCLK_Val;
    // Capture operation on channel 1 and 2 triggered from Event System
    tcCount->CTRLA.bit.COPEN0 = 0;
    tcCount->CTRLA.bit.COPEN1 = 0;
    // Enables capture on channel 1 and 2 (vs compare)
    tcCount->CTRLA.bit.CAPTEN0 = 1;
    tcCount->CTRLA.bit.CAPTEN1 = 1;
    // The LUPD bit is not affected on overflow/underflow and re-trigger event
    tcCount->CTRLA.bit.ALOCK = 0;
    // Prescaler: GCLK_TC
    tcCount->CTRLA.bit.PRESCALER = TC_CTRLA_PRESCALER_DIV1_Val;
    // Clock On Demand, TC will not request the clock when stopped
    tcCount->CTRLA.bit.ONDEMAND = 1;
    // Run in Standby, the TC continues to run in standby
    tcCount->CTRLA.bit.RUNSTDBY = 1;
    // Set the counter to 16 bit mode
    tcCount->CTRLA.bit.MODE = TC_CTRLA_MODE_COUNT16_Val;

    // Select the count event action
    tcCount->EVCTRL.bit.EVACT = TC_EVCTRL_EVACT_PPW_Val;
    // Enable async input events to the TC
    tcCount->EVCTRL.bit.TCEI = 1;
    // Disable match/capture event
    tcCount->EVCTRL.bit.MCEO0 = 0;
    tcCount->EVCTRL.bit.MCEO1 = 0;
    // Disable overflow/underflow event
    tcCount->EVCTRL.bit.OVFEO = 0;
    tcCount->EVCTRL.bit.TCINV = 1;

    // Setup External Interrupt resource
    EIC->CTRLA.bit.ENABLE = 0;
    // Enable the corresponding output events
    EIC->EVCTRL.reg |= 1 << m_hlfbInfo->extInt;
    // Enable asynchronous edge detection operation
    EIC->ASYNCH.reg |= 1 << m_hlfbInfo->extInt;
    // See 28.8.10 in data sheet to see CONFIG register structure. 3-bit field
    // every 4 bits.
    EIC->CONFIG[m_hlfbInfo->extInt / 8].reg |=
        (EIC_CONFIG_SENSE0_HIGH_Val << ((m_hlfbInfo->extInt & 7) * 4));
    EIC->INTENCLR.bit.EXTINT = 1 << m_hlfbInfo->extInt;

    EIC->CTRLA.bit.ENABLE = 1;
    SYNCBUSY_WAIT(EIC, EIC_SYNCBUSY_ENABLE);

    // Clock the channel
    SET_CLOCK_SOURCE(EVSYS_GCLK_ID_0 + m_hlfbEvt, 6);

    EvsysChannel *theEvCh = &EVSYS->Channel[m_hlfbEvt];
    // Configure the event user mux to connect the channel to the event
    EVSYS->USER[EVSYS_ID_USER_TC0_EVU + m_hlfbTcNum].reg = m_hlfbEvt + 1;
    theEvCh->CHINTFLAG.bit.EVD = 1;
    while (theEvCh->CHSTATUS.reg & EVSYS_CHSTATUS_RDYUSR) {
        continue;
    }
    // Configure the event channel to use the ExtInt event, async
    theEvCh->CHANNEL.reg =
        EVSYS_CHANNEL_EVGEN(EVSYS_ID_GEN_EIC_EXTINT_0 + m_hlfbInfo->extInt) |
        EVSYS_CHANNEL_PATH_ASYNCHRONOUS;
    while (theEvCh->CHSTATUS.reg & EVSYS_CHSTATUS_BUSYCH) {
        continue;
    }
    // Turn on timer
    tcCount->CTRLA.bit.ENABLE = 1;
    // Sync clocks
    SYNCBUSY_WAIT(tcCount, TC_SYNCBUSY_ENABLE);

    // Initialize the Motor Status Registers
    m_statusRegMotor.reg = 0;
    m_statusRegMotorRisen.reg = 0;
    m_statusRegMotorFallen.reg = 0;

    m_initialized = true;
}

void MotorDriver::InitializeScrewdriver(ClearCorePins clutchPin) {
    
}

float MotorDriver::GetInGReading() {
    if (m_clearCorePin == CLEARCORE_PIN_M2) {
        return AdcMgr.AnalogVoltage(AdcManager::ADC_SDRVR2_IMON);
    }
    else if (m_clearCorePin == CLEARCORE_PIN_M3) {
        return AdcMgr.AnalogVoltage(AdcManager::ADC_SDRVR3_IMON);
    }
}

bool MotorDriver::IsClutchActive() {
    float adcRead;

    // Get the appropriate reading
    if (m_clearCorePin == CLEARCORE_PIN_M2) {
        adcRead = AdcMgr.AnalogVoltage(AdcManager::ADC_SDRVR2_IMON);
    }
    else if (m_clearCorePin == CLEARCORE_PIN_M3) {
        adcRead = AdcMgr.AnalogVoltage(AdcManager::ADC_SDRVR3_IMON);
    }

    // Check if we are reading below the threshold
    if (adcRead < m_screwClutchThreshold) {
        return true;
    }
    else {
        return false;
    }

}

bool MotorDriver::Mode(ConnectorModes newMode) {
    // Bail out if we are already in the requested mode
    if (newMode == m_mode) {
        return true;
    }

    switch (newMode) {
        // TODO turn off scredriver shiftreg bits when not in screw mode
        case CPM_MODE_A_PWM_B_PWM:
            // Stop any active S&D command
            MoveStopAbrupt();
            // Block the interrupt and make sure that the PWM values are cleared
            __disable_irq();
            m_aDutyCnt = 0;
            UpdateADuty();
            m_bDutyCnt = 0;
            UpdateBDuty();
            // Enable peripheral on port/pin A and B to use PWM on both
            PMUX_ENABLE(m_aInfo->gpioPort, m_aInfo->gpioPin);
            PMUX_ENABLE(m_bInfo->gpioPort, m_bInfo->gpioPin);
            m_mode = newMode;
            __enable_irq();
            break;
        case CPM_MODE_A_DIRECT_B_PWM:
        case CPM_MODE_STEP_AND_DIR:
            // Stop any active S&D command
            MoveStopAbrupt();
            // Block the interrupt and make sure that the PWM/step value is
            // cleared
            __disable_irq();
            m_bDutyCnt = 0;
            UpdateBDuty();
            // Enable peripheral on port/pin B to use PWM on B only
            PMUX_DISABLE(m_aInfo->gpioPort, m_aInfo->gpioPin);
            PMUX_ENABLE(m_bInfo->gpioPort, m_bInfo->gpioPin);
            m_mode = newMode;
            __enable_irq();
            break;
        case CPM_MODE_A_DIRECT_B_DIRECT:
            // Stop any active S&D command
            MoveStopAbrupt();
            // Disable peripheral on both port/pin A and B
            PMUX_DISABLE(m_aInfo->gpioPort, m_aInfo->gpioPin);
            PMUX_DISABLE(m_bInfo->gpioPort, m_bInfo->gpioPin);
            m_mode = CPM_MODE_A_DIRECT_B_DIRECT;
            break;
        case SCREWDRIVER:
            // Block this setting if this is not M2 or M3
            if (m_clearCorePin != CLEARCORE_PIN_M2 &&
                m_clearCorePin != CLEARCORE_PIN_M3) {
                break;
            }
            // Configure other parts that will ALWAYS be a certain way when
            // running a screwdriver
            HlfbMode(HLFB_MODE_STATIC);
            if (m_clearCorePin == CLEARCORE_PIN_M2) {
                ShiftReg.ShifterStateSet(ShiftRegister::SR_A_CTRL_2_MASK);
            }
            else if (m_clearCorePin == CLEARCORE_PIN_M3) {
                ShiftReg.ShifterStateSet(ShiftRegister::SR_A_CTRL_3_MASK);
            }

            // Stop any active S&D command
            MoveStopAbrupt();
            // Block the interrupt and make sure that the PWM values are cleared
            __disable_irq();
            m_aDutyCnt = 0;
            UpdateADuty();
            m_bDutyCnt = 0;
            UpdateBDuty();
            // Enable peripheral on port/pin A and B to use PWM on both
            PMUX_ENABLE(m_aInfo->gpioPort, m_aInfo->gpioPin);
            PMUX_ENABLE(m_bInfo->gpioPort, m_bInfo->gpioPin);
            m_mode = newMode;
            __enable_irq();   
            break;
        default:
            return false;
    }

    return true;
}

void MotorDriver::UpdateADuty() {
    if (*m_aTccBuffer == m_aDutyCnt) {
        return;
    }
    while (*m_aTccSyncReg & m_aTccSyncMask) {
        continue;
    }
    *m_aTccBuffer = m_aDutyCnt;
}

void MotorDriver::UpdateBDuty() {
    if (*m_bTccBuffer == m_bDutyCnt) {
        return;
    }
    while (*m_bTccSyncReg & m_bTccSyncMask) {
        continue;
    }
    *m_bTccBuffer = m_bDutyCnt;
}

void MotorDriver::RefreshSlow() {
    if (!m_initialized) {
        return;
    }

    uint32_t currentTimeMs = TimingMgr.Milliseconds();
    if (m_enableTriggerActive &&
            (currentTimeMs - m_enableTriggerPulseStartMs >=
             m_enableTriggerPulseLenMs)) {
        m_enableTriggerPulseStartMs = currentTimeMs;
        if (!--m_enableTriggerPulseCount) {
            m_enableTriggerActive = false;
        }
        else {
            ToggleEnable();
        }
    }
}

void MotorDriver::FaultState(bool isFaulted) {
    m_inFault = isFaulted;
    // Let EnableRequest handle the fault condition logic
    EnableRequest(m_enableRequestedState);
}

bool MotorDriver::SetConnector(ClearCorePins pin, ClearCorePins &memberPin,
                               bool input) {
    if (pin == memberPin) {
        // Nothing to do; already assigned.
        return true;
    }

    // Validate the pin type. If it checks out, write the pin value into the
    // memberPin member variable. Allow setting an "invalid" pin value to
    // disable the associated feature.
    if ((pin == CLEARCORE_PIN_INVALID) || 
        (input && IsValidInputPin(pin)) ||
        (!input && IsValidOutputPin(pin))) {
        memberPin = pin;
        return true;
    }

    return false; // Pin supplied was invalid.
}

bool MotorDriver::IsValidOutputPin(ClearCorePins pin) {
    // Pins IO-0 through IO-5 and all CCIO-8 connectors are the only
    // valid digital output pins available.
    return (pin >= CLEARCORE_PIN_IO0 && pin <= CLEARCORE_PIN_IO5) ||
           (pin >= CLEARCORE_PIN_CCIOA0 && pin <= CLEARCORE_PIN_CCIOH7);
}

bool MotorDriver::IsValidInputPin(ClearCorePins pin) {
    // Pins IO-0 through A-12 and all CCIO-8 connectors are the only
    // valid digital input pins available.
    return (pin >= CLEARCORE_PIN_IO0 && pin <= CLEARCORE_PIN_A12) ||
           (pin >= CLEARCORE_PIN_CCIOA0 && pin <= CLEARCORE_PIN_CCIOH7);
}

bool MotorDriver::CheckEStopSensor() {
    bool eStop = false;
    if (m_eStopConnector != CLEARCORE_PIN_INVALID) {
        Connector *input = SysMgr.ConnectorByIndex(m_eStopConnector);
        if (input->Type() == ClearCore::Connector::CCIO_DIGITAL_IN_OUT_TYPE) {
            eStop = !(input->State());
        }
        else {
            DigitalIn *inputB = static_cast<DigitalIn *>(input);
            eStop = !(inputB->DigitalIn::State());
        }
    }
    return eStop;
}

} // ClearCore namespace<|MERGE_RESOLUTION|>--- conflicted
+++ resolved
@@ -29,12 +29,9 @@
 #include <stdlib.h>
 #include <sam.h>
 #include "atomic_utils.h"
-<<<<<<< HEAD
 #include "AdcManager.h"
-=======
 #include "CcioBoardManager.h"
 #include "Connector.h"
->>>>>>> b860b5ff
 #include "InputManager.h"
 #include "MotorManager.h"
 #include "StatusManager.h"
@@ -181,7 +178,6 @@
     m_bTccSyncReg = &theTcc->SYNCBUSY.reg;
 }
 
-<<<<<<< HEAD
 bool MotorDriver::ScrewDoneCheck() {
     switch (m_screwMode) {
         case SCREW_MODE_IMON:
@@ -300,8 +296,6 @@
         MotorInBDuty(UINT8_MAX - static_cast<uint8_t>(m_screwMovePwmA));
     }   
 }
-=======
->>>>>>> b860b5ff
 
 /*
     Update the HLFB state
@@ -439,20 +433,7 @@
         }
     }
 
-
-<<<<<<< HEAD
-    // Process the Screw information
-    switch (m_screwMode) {
-        case SCREW_MODE_IMON:
-        case SCREW_MODE_CLUTCH:
-        default:
-            break;
-    }
-
-    // Update the Motor Status Register
-=======
     // Update the Motor Status and Alert Registers
->>>>>>> b860b5ff
     StatusRegMotor statusRegPending = m_statusRegMotor;
     AlertRegMotor alertRegPending = m_alertRegMotor;
 
@@ -629,7 +610,13 @@
     return StepGenerator::MoveVelocity(velocity);
 }
 
-<<<<<<< HEAD
+void MotorDriver::AddToPosition(int32_t posnAdjust) {
+    __disable_irq();
+    // add the value to the current position (commanded and actual?)
+    m_posnAbsolute += posnAdjust;
+    __enable_irq();
+}
+
 bool MotorDriver::ScrewStart(uint8_t duty,
                              bool direction) {
     // Check for out of bounds
@@ -660,13 +647,6 @@
     MotorInBDuty(DUTY_50_PCT);
     m_screwMovePwmATarget = DUTY_50_PCT;
     m_screwMovePwmA = DUTY_50_PCT;
-=======
-void MotorDriver::AddToPosition(int32_t posnAdjust) {
-    __disable_irq();
-    // add the value to the current position (commanded and actual?)
-    m_posnAbsolute += posnAdjust;
-    __enable_irq();
->>>>>>> b860b5ff
 }
 
 MotorDriver::StatusRegMotor MotorDriver::StatusRegRisen() {
