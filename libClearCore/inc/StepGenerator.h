--- conflicted
+++ resolved
@@ -81,11 +81,7 @@
 
         \code{.cpp}
         // Interrupt any on-going move and move to the absolute position 5000
-<<<<<<< HEAD
-        ConnectorM0.Move(5000, StepGenerator::MOVE_TARGET_ABSOLUTE, true);
-=======
         ConnectorM0.Move(5000, StepGenerator::MOVE_TARGET_ABSOLUTE);
->>>>>>> d8fa8365
         \endcode
 
         \param[in] dist The distance of the move in step pulses
@@ -93,18 +89,8 @@
         should be done. Absolute or relative to the end position of the current 
         move. Invalid will result in move relative to the end position.
         Default: MOVE_TARGET_REL_END_POSN
-<<<<<<< HEAD
-        \param[in] immediate (optional) True if the movement should overwrite
-        a current position movement. Relative moves made during a
-        velocity move will relative to the current position.
-        Default: true.
-    **/
-    bool Move(int32_t dist, MOVE_TARGET moveTarget = MOVE_TARGET_REL_END_POSN, 
-                bool immediate = true);
-=======
     **/
     bool Move(int32_t dist, MOVE_TARGET moveTarget = MOVE_TARGET_REL_END_POSN);
->>>>>>> d8fa8365
 
     /**
         \brief Issues a velocity move at the specified velocity.
